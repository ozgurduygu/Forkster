namespace Foster.Framework;

[Obsolete("Use App Methods instead")]
public static class Graphics
{
<<<<<<< HEAD
	[Obsolete("Origin is never Bottom Left")]
	public const bool OriginBottomLeft = false;
=======
	public static class Graphics
	{
		/// <summary>
		/// The current Renderer API in use
		/// </summary>
		public static Renderers Renderer { get; private set; } = Renderers.None;

		/// <summary>
		/// Width of the Back Buffer, in Pixels
		/// </summary>
		public static int Width => App.WidthInPixels;

		/// <summary>
		/// Height of the Back Buffer, in Pixels
		/// </summary>
		public static int Height => App.HeightInPixels;

		/// <summary>
		/// Maximum Texture Size
		/// </summary>
		public static int MaxTextureSize { get; private set; }

		/// <summary>
		/// If our (0,0) in our coordinate system is bottom-left.
		/// This is true in OpenGL
		/// </summary>
		public static bool OriginBottomLeft => Renderer == Renderers.OpenGL;

		/// <summary>
		/// Sets up Graphics properties
		/// </summary>
		internal static void Initialize()
		{
			Renderer = Platform.FosterGetRenderer();
			MaxTextureSize = Platform.FosterGetMaxTextureSize();
		}

		/// <summary>
		/// Clears the Back Buffer to a given Color
		/// </summary>
		public static void Clear(Color color)
		{
			Clear(color, 0, 0, ClearMask.Color);
		}

		/// <summary>
		/// Clears the Back Buffer
		/// </summary>
		public static unsafe void Clear(Color color, float depth, int stencil, ClearMask mask)
		{
			Platform.FosterClearCommand clear = new()
			{
				target = IntPtr.Zero,
				clip = new(0, 0, Width, Height),
				color = color,
				depth = depth,
				stencil = stencil,
				mask = mask
			};
			Platform.FosterClear(&clear);
		}

		public static unsafe void Submit(in DrawCommand command)
		{
			IntPtr shader = IntPtr.Zero;
			if (command.Material != null && command.Material.Shader != null && !command.Material.Shader.IsDisposed)
				shader = command.Material.Shader.resource;

			if (shader == IntPtr.Zero)
				throw new Exception("Material Shader is Invalid");

			if (command.Target != null && command.Target.IsDisposed)
				throw new Exception("Mesh is Invalid");

			if (command.Mesh == null || command.Mesh.IsDisposed)
				throw new Exception("Target is invalid");

			Platform.FosterDrawCommand fc = new()
			{
				target = (command.Target != null && !command.Target.IsDisposed ? command.Target.resource : IntPtr.Zero),
				mesh = (command.Mesh != null && !command.Mesh.IsDisposed ? command.Mesh.resource : IntPtr.Zero),
				shader = shader,
				hasViewport = command.Viewport.HasValue ? 1 : 0,
				hasScissor = command.Scissor.HasValue ? 1 : 0,
				indexStart = command.MeshIndexStart,
				indexCount = command.MeshIndexCount,
				instanceCount = 0,
				compare = command.DepthCompare,
				depthMask = command.DepthMask ? 1 : 0,
				cull = command.CullMode,
				blend = command.BlendMode,
			};

			if (command.Viewport.HasValue)
			{
				fc.viewport = new(
					command.Viewport.Value.X,
					command.Viewport.Value.Y,
					command.Viewport.Value.Width,
					command.Viewport.Value.Height
				);
			}

			if (command.Scissor.HasValue)
			{
				fc.scissor = new(
					command.Scissor.Value.X,
					command.Scissor.Value.Y,
					command.Scissor.Value.Width,
					command.Scissor.Value.Height
				);
			}

			// apply material values before drawing
			command.Material?.Apply();

			// perform draw
			Platform.FosterDraw(&fc);
		}

		internal static class Resources
		{
			public delegate void FreeFn(IntPtr resource);

			private readonly record struct Allocated(WeakReference<IResource> Managed, IntPtr Handle, FreeFn Free);
			private static readonly Dictionary<IntPtr, Allocated> allocated = new();
			private static readonly Queue<IntPtr> freeing = new();

			/// <summary>
			/// Registers a graphical resource so that it can be claned up later
			/// </summary>
			public static void RegisterAllocated(IResource managed, IntPtr handle, FreeFn free)
			{
				Allocated alloc = new(new(managed), handle, free);
				lock (allocated)
					allocated.Add(handle, alloc);
			}

			/// <summary>
			/// Requests that a graphical resource be deleted.
			/// Running on the main thread performs the resource deletion
			/// immediately, otherwise it is deferred to be run later
			/// on the main thread.
			/// </summary>
			public static void RequestDelete(IntPtr handle)
			{
				if (Thread.CurrentThread.ManagedThreadId == App.MainThreadID)
				{
					PerformDelete(handle);
				}
				else
				{
					lock (freeing)
						freeing.Enqueue(handle);
				}
			}

			/// <summary>
			/// Deletes all resources that have requested deletion.
			/// This should only be run from the Main thread.
			/// </summary>
			public static void DeleteRequested()
			{
				Debug.Assert(Thread.CurrentThread.ManagedThreadId == App.MainThreadID);

				lock (freeing)
				{
					while (freeing.Count > 0)
						PerformDelete(freeing.Dequeue());
				}
			}

			/// <summary>
			/// Deletes all remaining allocated resources.
			/// This should only be run from the Main thread during Application shutdown.
			/// </summary>
			public static void DeleteAllocated()
			{
				Debug.Assert(Thread.CurrentThread.ManagedThreadId == App.MainThreadID);

				var disposing = new List<IResource>();

				// Find all managed objects and make sure they have been disposed.
				lock (allocated)
				{
					foreach (var alloc in allocated.Values)
					{
						if (alloc.Managed.TryGetTarget(out var target))
							disposing.Add(target);
					}
				}

				// We intentionally call their Dispose method (instead of just
				// calling PerformDelete on their handle) as this makes sure the
				// managed object itself knows that it is Disposed. This way, if
				// you run the Application multiple times but reference a managed
				// resource from a previous run, it will be properly marked as Disposed.
				foreach (var it in disposing)
					it.Dispose();
>>>>>>> 9f49f6fc

	[Obsolete("No Longer a max texture size")]
	public const int MaxTextureSize = 8192;

	[Obsolete("Use App.Clear")]
	public static void Clear(Color color) 
		=> Renderer.Clear(null, color, 0, 0, ClearMask.Color);

	[Obsolete("Use App.Clear")]
	public static unsafe void Clear(Color color, float depth, int stencil, ClearMask mask)
		=> Renderer.Clear(null, color, depth, stencil, mask);

	[Obsolete("Use App.Draw")]
	public static unsafe void Submit(in DrawCommand command)
		=> Renderer.Draw(command);
}<|MERGE_RESOLUTION|>--- conflicted
+++ resolved
@@ -3,210 +3,8 @@
 [Obsolete("Use App Methods instead")]
 public static class Graphics
 {
-<<<<<<< HEAD
 	[Obsolete("Origin is never Bottom Left")]
 	public const bool OriginBottomLeft = false;
-=======
-	public static class Graphics
-	{
-		/// <summary>
-		/// The current Renderer API in use
-		/// </summary>
-		public static Renderers Renderer { get; private set; } = Renderers.None;
-
-		/// <summary>
-		/// Width of the Back Buffer, in Pixels
-		/// </summary>
-		public static int Width => App.WidthInPixels;
-
-		/// <summary>
-		/// Height of the Back Buffer, in Pixels
-		/// </summary>
-		public static int Height => App.HeightInPixels;
-
-		/// <summary>
-		/// Maximum Texture Size
-		/// </summary>
-		public static int MaxTextureSize { get; private set; }
-
-		/// <summary>
-		/// If our (0,0) in our coordinate system is bottom-left.
-		/// This is true in OpenGL
-		/// </summary>
-		public static bool OriginBottomLeft => Renderer == Renderers.OpenGL;
-
-		/// <summary>
-		/// Sets up Graphics properties
-		/// </summary>
-		internal static void Initialize()
-		{
-			Renderer = Platform.FosterGetRenderer();
-			MaxTextureSize = Platform.FosterGetMaxTextureSize();
-		}
-
-		/// <summary>
-		/// Clears the Back Buffer to a given Color
-		/// </summary>
-		public static void Clear(Color color)
-		{
-			Clear(color, 0, 0, ClearMask.Color);
-		}
-
-		/// <summary>
-		/// Clears the Back Buffer
-		/// </summary>
-		public static unsafe void Clear(Color color, float depth, int stencil, ClearMask mask)
-		{
-			Platform.FosterClearCommand clear = new()
-			{
-				target = IntPtr.Zero,
-				clip = new(0, 0, Width, Height),
-				color = color,
-				depth = depth,
-				stencil = stencil,
-				mask = mask
-			};
-			Platform.FosterClear(&clear);
-		}
-
-		public static unsafe void Submit(in DrawCommand command)
-		{
-			IntPtr shader = IntPtr.Zero;
-			if (command.Material != null && command.Material.Shader != null && !command.Material.Shader.IsDisposed)
-				shader = command.Material.Shader.resource;
-
-			if (shader == IntPtr.Zero)
-				throw new Exception("Material Shader is Invalid");
-
-			if (command.Target != null && command.Target.IsDisposed)
-				throw new Exception("Mesh is Invalid");
-
-			if (command.Mesh == null || command.Mesh.IsDisposed)
-				throw new Exception("Target is invalid");
-
-			Platform.FosterDrawCommand fc = new()
-			{
-				target = (command.Target != null && !command.Target.IsDisposed ? command.Target.resource : IntPtr.Zero),
-				mesh = (command.Mesh != null && !command.Mesh.IsDisposed ? command.Mesh.resource : IntPtr.Zero),
-				shader = shader,
-				hasViewport = command.Viewport.HasValue ? 1 : 0,
-				hasScissor = command.Scissor.HasValue ? 1 : 0,
-				indexStart = command.MeshIndexStart,
-				indexCount = command.MeshIndexCount,
-				instanceCount = 0,
-				compare = command.DepthCompare,
-				depthMask = command.DepthMask ? 1 : 0,
-				cull = command.CullMode,
-				blend = command.BlendMode,
-			};
-
-			if (command.Viewport.HasValue)
-			{
-				fc.viewport = new(
-					command.Viewport.Value.X,
-					command.Viewport.Value.Y,
-					command.Viewport.Value.Width,
-					command.Viewport.Value.Height
-				);
-			}
-
-			if (command.Scissor.HasValue)
-			{
-				fc.scissor = new(
-					command.Scissor.Value.X,
-					command.Scissor.Value.Y,
-					command.Scissor.Value.Width,
-					command.Scissor.Value.Height
-				);
-			}
-
-			// apply material values before drawing
-			command.Material?.Apply();
-
-			// perform draw
-			Platform.FosterDraw(&fc);
-		}
-
-		internal static class Resources
-		{
-			public delegate void FreeFn(IntPtr resource);
-
-			private readonly record struct Allocated(WeakReference<IResource> Managed, IntPtr Handle, FreeFn Free);
-			private static readonly Dictionary<IntPtr, Allocated> allocated = new();
-			private static readonly Queue<IntPtr> freeing = new();
-
-			/// <summary>
-			/// Registers a graphical resource so that it can be claned up later
-			/// </summary>
-			public static void RegisterAllocated(IResource managed, IntPtr handle, FreeFn free)
-			{
-				Allocated alloc = new(new(managed), handle, free);
-				lock (allocated)
-					allocated.Add(handle, alloc);
-			}
-
-			/// <summary>
-			/// Requests that a graphical resource be deleted.
-			/// Running on the main thread performs the resource deletion
-			/// immediately, otherwise it is deferred to be run later
-			/// on the main thread.
-			/// </summary>
-			public static void RequestDelete(IntPtr handle)
-			{
-				if (Thread.CurrentThread.ManagedThreadId == App.MainThreadID)
-				{
-					PerformDelete(handle);
-				}
-				else
-				{
-					lock (freeing)
-						freeing.Enqueue(handle);
-				}
-			}
-
-			/// <summary>
-			/// Deletes all resources that have requested deletion.
-			/// This should only be run from the Main thread.
-			/// </summary>
-			public static void DeleteRequested()
-			{
-				Debug.Assert(Thread.CurrentThread.ManagedThreadId == App.MainThreadID);
-
-				lock (freeing)
-				{
-					while (freeing.Count > 0)
-						PerformDelete(freeing.Dequeue());
-				}
-			}
-
-			/// <summary>
-			/// Deletes all remaining allocated resources.
-			/// This should only be run from the Main thread during Application shutdown.
-			/// </summary>
-			public static void DeleteAllocated()
-			{
-				Debug.Assert(Thread.CurrentThread.ManagedThreadId == App.MainThreadID);
-
-				var disposing = new List<IResource>();
-
-				// Find all managed objects and make sure they have been disposed.
-				lock (allocated)
-				{
-					foreach (var alloc in allocated.Values)
-					{
-						if (alloc.Managed.TryGetTarget(out var target))
-							disposing.Add(target);
-					}
-				}
-
-				// We intentionally call their Dispose method (instead of just
-				// calling PerformDelete on their handle) as this makes sure the
-				// managed object itself knows that it is Disposed. This way, if
-				// you run the Application multiple times but reference a managed
-				// resource from a previous run, it will be properly marked as Disposed.
-				foreach (var it in disposing)
-					it.Dispose();
->>>>>>> 9f49f6fc
 
 	[Obsolete("No Longer a max texture size")]
 	public const int MaxTextureSize = 8192;
